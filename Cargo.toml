--- conflicted
+++ resolved
@@ -40,7 +40,11 @@
 smallvec = "1.8.0"
 instant = "0.1.11"
 unixfs-v1 = "0.2.1"
-<<<<<<< HEAD
+# rand = "0.8.4"
+crossbeam-channel = "0.5.2"
+rand = { version = "0.7", features = ["wasm-bindgen"]}
+
+
 getrandom = { version = "0.2", features = ["js"] }
 
 log = { version = "0.4.14", optional = true}
@@ -53,21 +57,15 @@
 # Side effects and Replacements
 clear_on_drop = { version = "0.2.3", features = ["no_cc"] }
 rand6 = { package = "rand", version = "0.6", features = ["wasm-bindgen"], optional = true }
-rand = { version = "0.7", features = ["wasm-bindgen"], optional = true }
 futures-timer = { version = "3.0.1", features = ["wasm-bindgen"], optional = true }
 chrono = { version = "0.4", features = ["wasmbind"], optional = true }
-=======
-rand = "0.8.4"
-crossbeam-channel = "0.5.2"
->>>>>>> cfebf8d0
+
 
 [build-dependencies]
 protoc-rust = "2.25.2"
 
 [dev-dependencies]
-<<<<<<< HEAD
 serde_json = "1.0"
-rand = "0.8.4"
 
 [features]
 default = ["native"]
@@ -79,11 +77,8 @@
     "console_log",
     "console_error_panic_hook",
     "rand6",
-    "rand",
+    # "rand",
     "futures-timer",
     "chrono",
     "log"
-]
-=======
-serde_json = "1.0"
->>>>>>> cfebf8d0
+]